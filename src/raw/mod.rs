mod alloc;
mod utils;

use std::borrow::Borrow;
use std::hash::{BuildHasher, Hash, Hasher};
use std::marker::PhantomData;
use std::mem::MaybeUninit;
use std::sync::atomic::{self, fence, AtomicPtr, AtomicU64, AtomicUsize, Ordering};
use std::{hint, mem, ptr};

use self::alloc::{RawTable, ResizeState};
use self::utils::{log2, AtomicPtrFetchOps, StrictProvenance};
use crate::map::ResizeBehavior;
use crate::seize::{self, reclaim, AsLink, Collector, Guard, Link, Linked};

// A lock-free hash-map.
pub struct HashMap<K, V, S> {
    collector: Collector,
    table: AtomicPtr<RawTable>,
    build_hasher: S,
    pub resize_behavior: ResizeBehavior,
    _kv: PhantomData<(K, V)>,
}

// The hash-table allocation.
type Table<K, V> = self::alloc::Table<Entry<K, V>>;

// An entry in the hash-table.
pub struct Entry<K, V> {
    pub link: Link,
    pub key: K,
    pub value: MaybeUninit<V>,
}

enum EntryStatus<V> {
    Empty,
    Tombstone,
    Value(V),
}

// Safety: seize::Link is the first field
unsafe impl<K, V> AsLink for Entry<K, V> {}

impl Entry<(), ()> {
    // The entry is being copied to the new table, no updates are allowed on the old table.
    const COPYING: usize = 0b001;

    // The entry does not contain a value, i.e. it was deleted.
    const TOMBSTONE: usize = 0b010;

    // An entry with a value that has been copied to the new table.
    const COPIED: usize = 0b100;

    // A tombstone entry that has been 'copied' to the new table.
    const TOMBCOPIED: usize = Entry::TOMBSTONE | Entry::COPYING;

    // Mask for entry pointer, ignoring tag bits.
    const POINTER: usize = !(Entry::COPIED | Entry::COPYING | Entry::TOMBSTONE);

    // Retires the entry if it's reference count is 0.
    unsafe fn try_retire_value<K, V>(entry: *mut Entry<K, V>, guard: &Guard<'_>) -> bool {
        guard.retire(entry, |link| {
            let entry_addr: *mut Entry<K, V> = link.cast();
            let entry = unsafe { Box::from_raw(entry_addr) };

            // drop the value
            let _ = unsafe { entry.value.assume_init() };
        });

        true
    }
}

impl<K, V, S> HashMap<K, V, S> {
    pub fn with_capacity_and_hasher(capacity: usize, build_hasher: S) -> HashMap<K, V, S> {
        // allocate extra buffer capacity the same length as the probe limit. this allows us
        // to avoid overflow checks
        let capacity = capacity.next_power_of_two();
        let buffer = log2!(capacity);

        let collector = Collector::new().epoch_frequency(None).batch_size(2000);
        let table = alloc::Table::<Entry<K, V>>::new(capacity, capacity + buffer, collector.link());

        HashMap {
            collector,
            build_hasher,
            resize_behavior: ResizeBehavior::Blocking,
            table: AtomicPtr::new(table.raw),
            _kv: PhantomData,
        }
    }

    pub fn guard(&self) -> Guard<'_> {
        self.collector.enter()
    }

    fn as_ref<'a>(&'a self, table: Table<K, V>) -> HashMapRef<'a, K, V, S> {
        HashMapRef {
            table,
            root: &self.table,
            collector: &self.collector,
            build_hasher: &self.build_hasher,
            resize_behavior: self.resize_behavior.clone(),
        }
    }

    pub fn root<'guard>(&self, guard: &'guard Guard<'_>) -> HashMapRef<'_, K, V, S> {
        let raw = guard.protect(&self.table, Ordering::Acquire);
        let table = unsafe { Table::<K, V>::from_raw(raw) };
        self.as_ref(table)
    }
}

// A reference to the root hash table, or an arbitrarily nested table migration.
pub struct HashMapRef<'a, K, V, S> {
    table: Table<K, V>,
    root: &'a AtomicPtr<RawTable>,
    resize_behavior: ResizeBehavior,
    collector: &'a Collector,
    build_hasher: &'a S,
}

impl<K, V, S> HashMapRef<'_, K, V, S>
where
    K: Clone + Sync + Send + Hash + Eq,
    V: Sync + Send,
    S: BuildHasher,
{
    // Returns a reference to the value corresponding to the key.
    pub fn get<'guard, Q>(&self, key: &Q, guard: &'guard Guard<'_>) -> Option<&'guard V>
    where
        K: Borrow<Q>,
        Q: Hash + Eq + ?Sized,
    {
        let hash = self.hash(key);
        let h2 = meta::h2(hash);

        let mut i = h1(hash) & (self.table.len - 1);
        let probe_limit = i + log2!(self.table.len);

        while i <= probe_limit {
            let mut meta = unsafe { self.table.meta(i) }.load(Ordering::Acquire);

            // found an empty entry, the entry is not the table
            if meta == meta::EMPTY {
                return None;
            }

            // found an empty entry, the entry is not the table
            if meta == meta::TOMBSTONE {
                continue;
            }

            if meta == h2 {
                let mut entry = unsafe { guard.protect(self.table.entry(i), Ordering::Acquire) };
<<<<<<< HEAD

                if entry.addr() == Entry::TOMBSTONE {
                    continue;
                }

                let entry_ptr = entry.map_addr(|addr| addr & Entry::POINTER);
=======
                let entry_ptr = entry.mask(Entry::POINTER);
>>>>>>> 5cf7a0f6

                // check for a full match
                if unsafe { (*entry_ptr).key.borrow() } == key {
                    // we don't care if this entry is currently being copied because until the copy is
                    // completed, this is the latest value
                    unsafe { return Some((*entry_ptr).value.assume_init_ref()) }
                }
            }

            i += 1;
        }

        None
    }

    // Inserts a key-value pair into the map.
    pub fn insert<'guard>(&self, key: K, value: V, guard: &'guard Guard<'_>) -> Option<&'guard V> {
        let entry = Box::into_raw(Box::new(Entry {
            key,
            value: MaybeUninit::new(value),
            link: guard.link(),
        }));

        match self.insert_entry(entry, guard) {
            EntryStatus::Value(value) => Some(value),
            _ => None,
        }
    }

    // Inserts an entry into the map.
    fn insert_entry<'guard>(
        &self,
        new_entry: *mut Entry<K, V>,
        guard: &'guard Guard<'_>,
    ) -> EntryStatus<&'guard V> {
        let key = unsafe { &(*new_entry.mask(Entry::POINTER)).key };

        let hash = self.hash(key);
        let h2 = meta::h2(hash);

        let mut i = h1(hash) & (self.table.len - 1);
        let probe_limit = i + log2!(self.table.len);

        while i <= probe_limit {
            let mut meta = unsafe { self.table.meta(i) }.load(Ordering::Acquire);

            if meta == meta::TOMBSTONE {
                continue;
            }

            if meta == meta::EMPTY {
                match unsafe { self.table.entry(i) }.compare_exchange(
                    ptr::null_mut(),
                    new_entry,
                    Ordering::Release,
                    Ordering::Relaxed,
                ) {
                    // successfully claimed this entry
                    Ok(_) => {
                        // update the meta byte
                        unsafe { self.table.meta(i).store(h2, Ordering::Release) };
                        return EntryStatus::Empty;
                    }
                    Err(found) => {
                        if found.addr() == Entry::TOMBSTONE {
                            continue;
                        }

                        // found a phantom entry, switch to the new table.
                        if found.addr() == Entry::COPYING {
                            break;
                        }

                        fence(Ordering::Acquire);
                        let found_ptr = found.mask(Entry::POINTER);

                        // the key matches, we might be able to perform an update
                        if unsafe { (*found_ptr).key == *key } {
                            match self.replace_entry(i, found, new_entry, guard) {
                                Ok(status) => return status,
                                Err(_) => break,
                            }
                        }

                        continue;
                    }
                }
            }

            if meta == h2 {
                let mut entry = unsafe { guard.protect(self.table.entry(i), Ordering::Acquire) };
<<<<<<< HEAD

                if entry.addr() == Entry::TOMBSTONE {
                    continue;
                }

                let entry_ptr = entry.map_addr(|addr| addr & Entry::POINTER);
=======
                let entry_ptr = entry.mask(Entry::POINTER);
>>>>>>> 5cf7a0f6

                // the key matches, we might be able to perform an update
                if unsafe { (*entry_ptr).key == *key } {
                    match self.replace_entry(i, entry, new_entry, guard) {
                        Ok(status) => return status,
                        Err(_) => break,
                    }
                }
            }

            i += 1;
        }

        // went over the max probe count: trigger a resize.
        let next_table = self.get_or_alloc_next(guard);

        // help along the highest priority (top-level) copy
        let root = guard.protect(&self.root, Ordering::Acquire);
        let root = unsafe { Table::<K, V>::from_raw(root) };
        self.as_ref(root).help_copy(guard);

        // insert into the next table
        self.as_ref(next_table).insert_entry(new_entry, guard)
    }

    // Replaces the value of an existing entry, returning the previous value if successful.
    //
    // Inserts into the new table if the entry is being copied.
    fn replace_entry<'guard>(
        &self,
        i: usize,
        mut entry: *mut Entry<K, V>,
        new_entry: *mut Entry<K, V>,
        guard: &'guard Guard<'_>,
    ) -> Result<EntryStatus<&'guard V>, ()> {
        loop {
            // the entry is being copied to a new table, we have to finish the resize
            // before we insert
            if entry.addr() & Entry::COPYING != 0 {
                return Err(());
            }

            match unsafe { self.table.entry(i) }.compare_exchange_weak(
                entry,
                new_entry,
                Ordering::Release,
                Ordering::Relaxed,
            ) {
                // succesful update
                Ok(_) => unsafe {
                    let entry_ptr = entry.mask(Entry::POINTER);

                    Entry::try_retire_value(entry_ptr, guard);
                    return Ok(EntryStatus::Value((*entry_ptr).value.assume_init_ref()));
                },

                // lost to a concurrent update or delete, retry
                Err(found) if found.addr() == Entry::TOMBSTONE => {
                    return Ok(EntryStatus::Tombstone);
                }

                // lost to a concurrent update or delete, retry
                Err(found) => {
                    entry = found;
                }
            }
<<<<<<< HEAD
        }
=======
        };

        let next_table = self.next_table_ref().unwrap();

        // insert into the new table
        let status = match next_table.insert_entry(new_entry, guard) {
            // we claimed the slot before the copier
            EntryStatus::Empty => {
                // the entry in the old table was a tombstone and was never going to be copied,
                // so we don't have to worry about the copy count
                if found.addr() & Entry::TOMBCOPIED == Entry::TOMBCOPIED {
                    return EntryStatus::Tombstone;
                }

                // mark the entry as copied
                unsafe {
                    self.table
                        .entry(i)
                        .fetch_or(Entry::COPIED, Ordering::Release)
                };

                // increment the copy count because we beat the attempted copy
                self.try_promote(next_table.table, 1, guard);

                // our insertion didn't overwrite anything in the new table, but logically,
                // we did overwrite the value we found in the old table
                let found_ptr = found.mask(Entry::POINTER);
                unsafe { EntryStatus::Value((*found_ptr).value.assume_init_ref()) }
            }
            status => status,
        };

        // help along the top-level copy
        let root = guard.protect(&self.root, Ordering::Acquire);
        let root = unsafe { Table::<K, V>::from_raw(root) };
        self.as_ref(root).help_copy(guard);

        status
>>>>>>> 5cf7a0f6
    }

    // Update an entry with a remapping function.
    pub fn update<'guard, F>(&self, mut key: K, f: F, guard: &'guard Guard<'_>) -> Option<&'guard V>
    where
        F: Fn(&V) -> V,
    {
        let mut update: *mut Entry<K, V> = Box::into_raw(Box::new(Entry {
            key,
            value: MaybeUninit::uninit(),
            link: guard.link(),
        }));

        self.update_with(update, f, guard)
    }

    // Update an entry with a remapping function.
    pub fn update_with<'guard, F>(
        &self,
        mut update: *mut Entry<K, V>,
        f: F,
        guard: &'guard Guard<'_>,
    ) -> Option<&'guard V>
    where
        F: Fn(&V) -> V,
    {
        let hash = unsafe { self.hash(&(*update).key) };
        let h2 = meta::h2(hash);

        let mut i = h1(hash) & (self.table.len - 1);
        let probe_limit = i + log2!(self.table.len);

        while i <= probe_limit {
            let mut meta = unsafe { self.table.meta(i) }.load(Ordering::Acquire);

            // found an empty entry, the key is not in this table
            if meta == meta::EMPTY {
                return None;
            }

            if meta == meta::TOMBSTONE {
                continue;
            }

            if meta == h2 {
                let mut entry = unsafe { guard.protect(self.table.entry(i), Ordering::Acquire) };
<<<<<<< HEAD

                if entry.addr() == Entry::TOMBSTONE {
                    continue;
                }

                let entry_ptr = entry.map_addr(|addr| addr & Entry::POINTER);
=======
                let entry_ptr = entry.mask(Entry::POINTER);
>>>>>>> 5cf7a0f6

                // the key matches, we might be able to perform an update
                if unsafe { (*entry_ptr).key == (*update).key } {
                    let entry = loop {
                        // the entry is being copied to a new table, we have to copy it before we can update it
                        if entry.addr() & Entry::COPYING != 0 {
                            break entry;
                        }

                        // perform the update
                        unsafe {
                            let value = f((*entry_ptr).value.assume_init_ref());
                            (*update).value = MaybeUninit::new(value);
                        }

                        match unsafe { self.table.entry(i) }.compare_exchange_weak(
                            entry,
                            update,
                            Ordering::Release,
                            Ordering::Relaxed,
                        ) {
                            // succesful update
                            Ok(_) => unsafe {
                                let entry_ptr = entry.mask(Entry::POINTER);

                                // retire the only entry
                                Entry::try_retire_value(entry_ptr, guard);
                                return Some((*entry_ptr).value.assume_init_ref());
                            },

                            // the entry got deleted
                            Err(found) if found.addr() == Entry::TOMBSTONE => {
                                return None;
                            }

                            // lost to a concurrent update or delete, retry
                            Err(found) => {
                                unsafe {
                                    // drop the old value
                                    (*update).value.assume_init_drop()
                                }

                                entry = found;
                            }
                        }
                    };

                    let new_table = self.next_table_ref().unwrap();

                    // the entry has not been copied yet, we need to copy it
                    if entry.addr() & Entry::COPIED == 0 {
                        self.copy_entry(i, entry, new_table.table, guard);
                    }

                    // update the entry in the new table
                    return new_table.update_with(update, f, guard);
                }
            }

            i += 1;
        }

        None
    }

    // Removes a key from the map, returning the value at the key if the key was previously in the map.
    pub fn remove<'guard, Q: ?Sized>(&self, key: &Q, guard: &'guard Guard<'_>) -> Option<&'guard V>
    where
        K: Borrow<Q>,
        Q: Hash + Eq,
    {
        let hash = self.hash(key);
        let h2 = meta::h2(hash);

        let mut i = h1(hash) & (self.table.len - 1);
        let probe_limit = i + log2!(self.table.len);

        while i <= probe_limit {
            let meta = unsafe { self.table.meta(i).load(Ordering::Acquire) };

            // encountered an empty entry, the key is not in this table
            if meta == meta::EMPTY {
                return None;
            }

            if meta == h2 {
                let mut entry = unsafe { guard.protect(self.table.entry(i), Ordering::Acquire) };
                let entry_ptr = entry.mask(Entry::POINTER);

                if entry.addr() == Entry::TOMBSTONE {
                    continue;
                }

                // the key matches, we might be able to perform an update
                if unsafe { (*entry_ptr).key.borrow() == key } {
                    let owned_key = unsafe { (*entry_ptr).key.clone() };

<<<<<<< HEAD
                    // the entry is being copied to a new table, we have to go there and delete it
=======
                    if deletion.is_null() {
                        // allocate the entry that marks the key as deleted
                        deletion = Box::into_raw(Box::new(Entry {
                            key: owned_key,
                            value: MaybeUninit::uninit(),
                            link: guard.link(),
                        }));

                        deletion = deletion.set(Entry::TOMBSTONE);
                    }

                    // the entry is being copied to a new table, we have to go there and
                    // delete it, or put down our deletion first
>>>>>>> 5cf7a0f6
                    if entry.addr() & Entry::COPYING != 0 {
                        let next_table = self.next_table_ref().unwrap();
                        // TODO: can't do this, have to finish copy before deleting
                        self.copy_entry(i, found, next_table.table, guard);
                        return next_table.remove(key, guard);
                    }

                    loop {
                        // perform the deletion
                        match unsafe { self.table.entry(i) }.compare_exchange_weak(
                            entry,
                            Entry::TOMBSTONE as _,
                            Ordering::Release,
                            Ordering::Relaxed,
                        ) {
                            // succesfully deleted
                            Ok(_) => unsafe {
                                let entry = entry.mask(Entry::POINTER);
                                Entry::try_retire_value(entry, guard);

                                return Some((*entry).value.assume_init_ref());
                            },

                            // the entry is being copied to the new table, retry there. note this might
                            // also be a tombcopied entry, but we still then have to ensure it's not in
                            // the new table
                            Err(found) if found.addr() & Entry::COPYING != 0 => {
                                break;
                            }

                            // the entry was deleted in this table and is not marked as copied,
                            // so it can't have been updated in the new table
                            Err(found) if found.addr() & Entry::TOMBSTONE != 0 => {
                                return None;
                            }

                            // lost to a concurrent update, retry
                            Err(found) => {
                                entry = found;
                            }
                        }
                    }
                }
            }

            i += 1;
        }

        // went over the max probe count: the key is not in this table, but it
        // might be in the new table
        if let Some(next_table) = self.next_table_ref() {
            next_table.help_copy(guard);
            return next_table.remove(key, guard);
        }

        return None;
    }

<<<<<<< HEAD
=======
    fn remove_copy<'guard>(
        &self,
        i: usize,
        found: *mut Entry<K, V>,
        deletion: *mut Entry<K, V>,
        guard: &'guard Guard<'_>,
    ) -> Option<&'guard V> {
        let next_table = self.next_table_ref().unwrap();

        // insert our deletion into the new table
        // TODO: this will unnecessarily overwrite existing tombstones
        match next_table.insert_entry(deletion, guard) {
            // if we claimed the slot before the copy, we have to update the copy count
            EntryStatus::Empty => {
                // the entry in the old table was a tombstone and was never going to be copied.
                // we made sure it wasn't in the new table, but we don't have to worry about the
                // copy count
                if found.addr() & Entry::TOMBSTONE != 0 {
                    return None;
                }

                // otherwise, we have to increment it
                self.try_promote(next_table.table, 1, guard);

                // mark the entry as copied
                unsafe {
                    self.table
                        .entry(i)
                        .fetch_or(Entry::COPIED, Ordering::Release)
                };

                // our insertion didn't overwrite anything in the new table, but logically,
                // we did overwrite the value we found in the old table
                let found_ptr = found.mask(Entry::POINTER);
                unsafe { Some((*found_ptr).value.assume_init_ref()) }
            }
            // the entry was already deleted in the new table
            EntryStatus::Tombstone => None,
            EntryStatus::Value(value) => Some(value),
        }
    }

>>>>>>> 5cf7a0f6
    // Help along the resize operation until the old table is fully copied from.
    //
    // Note this should only be called on the root table.
    fn help_copy(&self, guard: &Guard<'_>) {
        let state = self.table.resize_state();

        let next_table = state.next.load(Ordering::Acquire);

        // no copy in progress
        if next_table.is_null() {
            return;
        }

        let next_table = unsafe { Table::<K, V>::from_raw(next_table) };

        // is the copy already complete?
        if self.try_promote(next_table, 0, guard) {
            return;
        }

        // the true table capacity, we have to copy every entry including from the buffer
        let capacity = self.table.len + log2!(self.table.len);
        let copy_chunk = capacity.min(1024);

        'claim: loop {
            if state.claim.load(Ordering::Acquire) >= capacity {
                break;
            }

            // claim a range to copy
            let copy_start = state.claim.fetch_add(copy_chunk, Ordering::Relaxed);

            let mut copied = 0;
            for i in 0..copy_chunk {
                // note the capacity including the buffer is not a power of two
                let i = copy_start + i;

                if i >= capacity {
                    break 'claim;
                }

                // keep track of the entries we actually copy
                if self.copy_index(i, next_table, guard) {
                    copied += 1;
                }
            }

            // are we done?
            if self.try_promote(next_table, copied, guard) {
                return;
            }
        }

        while state.futex.load(Ordering::Acquire) == ResizeState::PENDING {
            atomic_wait::wait(&state.futex, ResizeState::PENDING);
        }
    }

    // Copy the entry at the given index to the new table.
    //
    // Returns true if this thread ended up doing the copy.
    fn copy_index(&self, i: usize, new_table: Table<K, V>, guard: &Guard<'_>) -> bool {
        let entry = unsafe { self.table.entry(i).load(Ordering::Acquire) };
        self.copy_entry(i, entry, new_table, guard)
    }

    // Copy the given entry to the new table.
    //
    // Returns true if this thread ended up doing the copy.
    fn copy_entry(
        &self,
        i: usize,
        mut entry: *mut Entry<K, V>,
        new_table: Table<K, V>,
        guard: &Guard<'_>,
    ) -> bool {
        loop {
            // the entry has already been copied
            if entry.addr() & Entry::COPIED != 0
                // the entry was empty
                || entry.addr() == Entry::COPYING
                // the entry was a tombstone
                || entry.addr() & Entry::TOMBCOPIED == Entry::TOMBCOPIED
            {
                return false;
            }

            // the entry is already marked as copying
            if entry.addr() & Entry::COPYING != 0 {
                break;
            }

            // TODO: fetch_or
            match unsafe {
                self.table.entry(i).compare_exchange_weak(
                    entry,
                    entry.set(Entry::COPYING),
                    Ordering::AcqRel,
                    Ordering::Acquire,
                )
            } {
                // we created a phantom entry, there is nothing to copy
                Ok(_) if entry.is_null() => {
                    unsafe { self.table.meta(i).store(meta::TOMBSTONE, Ordering::Release) };
                    return true;
                }

                // the entry was a tombstone, there is nothing to copy
                Ok(_) if entry.is_null() || entry.addr() & Entry::TOMBSTONE != 0 => {
                    return true;
                }

                // otherwise we have to copy the value
                Ok(_) => break,

                // something changed, retry
                Err(found) => entry = found,
            }
        }

        entry = entry.mask(Entry::POINTER);

        let copied = self.as_ref(new_table).insert_copy(entry, guard);

        // mark the entry as copied
        if copied {
            unsafe {
                self.table
                    .entry(i)
                    .fetch_or(Entry::COPIED, Ordering::Release);
            }
        } else {
            // otherwise we have to decrement the reference count because either an update won
            // the race and this entry was never in the new table, or the thread that did the copy
            // already incremented the count. in the unlikely case that this entry was already
            // deleted from the new table, we also have to retire.
            unsafe { Entry::try_retire_value(entry, guard) };
        }

        return copied;
    }

    // Copy an entry into the table.
    //
    // Returns whether or not the entry was inserted directly. Any matching key found in the table is
    // considered to overwrite the copy.
    fn insert_copy<'guard>(&self, new_entry: *mut Entry<K, V>, guard: &'guard Guard<'_>) -> bool {
        let key = unsafe { &(*new_entry.mask(Entry::POINTER)).key };

        let hash = self.hash(key);
        let h2 = meta::h2(hash);

        let mut i = h1(hash) & (self.table.len - 1);
        let probe_limit = i + log2!(self.table.len);

        while i <= probe_limit {
            let mut meta = unsafe { self.table.meta(i) }.load(Ordering::Acquire);

            // found a phantom entry, switch to the nested resize
            if meta == meta::PHANTOM {
                break;
            }

            if meta == meta::EMPTY {
                match unsafe { self.table.entry(i) }.compare_exchange(
                    ptr::null_mut(),
                    new_entry,
                    Ordering::Release,
                    Ordering::Relaxed,
                ) {
                    // successfully claimed this entry
                    Ok(_) => {
                        // update the meta byte
                        unsafe { self.table.meta(i).store(h2, Ordering::Release) };
                        return true;
                    }
                    Err(found) => {
                        // found a phantom entry, mark it for readers and switch to the nested resize
                        if found.addr() == Entry::COPYING {
                            unsafe { self.table.meta(i).store(meta::PHANTOM, Ordering::Release) };
                            break;
                        }

                        fence(Ordering::Acquire);
                        let found_ptr = found.mask(Entry::POINTER);

                        // someone else copied the key or overwrote the old value, we're done
                        if unsafe { (*found_ptr).key == *key } {
                            return false;
                        }

                        continue;
                    }
                }
            }

            if meta == h2 {
                let mut entry = unsafe { guard.protect(self.table.entry(i), Ordering::Acquire) };
                let entry_ptr = entry.mask(Entry::POINTER);

                // someone else copied the key or overwrote the old value, we're done
                if unsafe { (*entry_ptr).key == *key } {
                    return false;
                }
            }

            i += 1;
        }

        // went over the max probe count: trigger a nested resize
        let next_table = self.get_or_alloc_next(guard);
        self.as_ref(next_table).insert_copy(new_entry, guard)
    }

    // Returns the hash of a key.
    #[inline]
    fn hash<Q>(&self, key: &Q) -> u64
    where
        Q: Hash + ?Sized,
    {
        let mut h = self.build_hasher.build_hasher();
        key.hash(&mut h);
        h.finish()
    }
}

impl<'root, K, V, S> HashMapRef<'root, K, V, S> {
    // Returns a reference to the next table if it has already been created.
    fn next_table_ref(&self) -> Option<HashMapRef<'root, K, V, S>> {
        let state = self.table.resize_state();
        let next = state.next.load(Ordering::Acquire);

        if !next.is_null() {
            return unsafe { Some(self.as_ref(Table::from_raw(next))) };
        }

        None
    }

    // Returns the next table, allocating it has not already been created.
    fn get_or_alloc_next(&self, guard: &Guard<'_>) -> Table<K, V> {
        const SPIN_ALLOC: usize = 7;

        let state = self.table.resize_state();
        let next = state.next.load(Ordering::Acquire);

        if !next.is_null() {
            return unsafe { Table::from_raw(next) };
        }

        // otherwise try to acquire the lock
        let _allocating = match state.allocating.try_lock() {
            Ok(lock) => lock,
            // someone else is allocating
            Err(_) => {
                let mut spun = 0;

                // spin for a bit, waiting for the table
                while spun <= SPIN_ALLOC {
                    for _ in 0..(spun * spun) {
                        hint::spin_loop();
                    }

                    let next = state.next.load(Ordering::Acquire);
                    if !next.is_null() {
                        return unsafe { Table::from_raw(next) };
                    }

                    spun += 1;
                }

                // otherwise we wait
                state.allocating.lock().unwrap()
            }
        };

        // was the table allocated while we were acquiring the lock?
        let next = state.next.load(Ordering::Acquire);
        if !next.is_null() {
            return unsafe { Table::from_raw(next) };
        }

        let next_capacity = self.table.len << 1;
        let buffer = log2!(next_capacity);

        if next_capacity > isize::MAX as usize {
            panic!("Hash table exceeded maximum capacity");
        }

        // allocate the new table
        let link = guard.link();
        let next = Table::new(next_capacity, next_capacity + buffer, link);

        // store it, and release the lock
        state.next.store(next.raw, Ordering::Release);
        drop(_allocating);

        next
    }

    // Update the copy state, and attempt to promote a copy to the root table.
    //
    // Returns true if the copy is complete, but not necessarily promoted.
    fn try_promote(&self, mut next: Table<K, V>, copied: usize, guard: &Guard<'_>) -> bool {
        let state = self.table.resize_state();

        // update the count
        let copied = if copied > 0 {
            state.copied.fetch_add(copied, Ordering::Relaxed) + copied
        } else {
            state.copied.load(Ordering::Relaxed)
        };

        if copied == self.table.len + log2!(self.table.len) {
            let root = self.root.load(Ordering::Acquire);
            state.futex.store(ResizeState::COMPLETE, Ordering::Release);

            // we only promote the top-level copy
            if root == self.table.raw {
                self.root
                    .compare_exchange(root, next.raw, Ordering::Release, Ordering::Relaxed)
                    .unwrap();

                atomic_wait::wake_all(&state.futex);

                // retire the old table
                unsafe {
                    guard.retire(root, |link| {
                        let raw: *mut RawTable = link.cast();
                        let mut table: Table<K, V> = Table::from_raw(raw);
                        drop_entries(&mut table);
                        Table::dealloc(table);
                    })
                };
            }

            return true;
        }

        false
    }

    // Creates a reference to the given table while maintaining the root table pointer.
    fn as_ref(&self, table: Table<K, V>) -> HashMapRef<'root, K, V, S> {
        HashMapRef {
            table,
            root: self.root,
            collector: self.collector,
            build_hasher: self.build_hasher,
            resize_behavior: self.resize_behavior.clone(),
        }
    }
}

fn drop_entries<K, V>(table: &mut Table<K, V>) {
    for i in 0..(table.len + log2!(table.len)) {
        let entry = unsafe { *(table.entry(i) as *const AtomicPtr<_> as *const *mut Entry<K, V>) };
        let entry_ptr = entry.mask(Entry::POINTER);

        if entry_ptr.is_null() {
            continue;
        }

        // tombstone entries are allocated but never copied to another table
        if entry.addr() & Entry::TOMBSTONE != 0 {
            continue;
        }

        // any other non-null entry should be retired through reference counting
        // to ensure we don't double-free copied entries in nested tables
        unsafe {
            Entry::try_retire_value(entry_ptr, &seize::Guard::unprotected());
        }
    }
}

impl<K, V, S> Drop for HashMap<K, V, S> {
    fn drop(&mut self) {
        let table = unsafe { Table::<K, V>::from_raw(*self.table.get_mut()) };
        let mut next_map = Some(self.as_ref(table));

        while let Some(mut map) = next_map {
            drop_entries(&mut map.table);
            next_map = map.next_table_ref();
            unsafe { Table::dealloc(map.table) };
        }
    }
}

fn h1(hash: u64) -> usize {
    hash as usize
}

// Entry metadata.
mod meta {
    use std::mem;

    // Marks an empty entry.
    pub const EMPTY: u8 = 0x80;

    pub const TOMBSTONE: u8 = u8::MAX;

    /// Returns the top bits of the hash, used as metadata.
    #[inline]
    pub fn h2(hash: u64) -> u8 {
        const MIN_HASH_LEN: usize = if mem::size_of::<usize>() < mem::size_of::<u64>() {
            mem::size_of::<usize>()
        } else {
            mem::size_of::<u64>()
        };

        // grab the top 7 bits of the hash. while the hash is normally a full 64-bit
        // value, some hash functions (such as fxhash) produce a usize result
        // instead, which means that the top 32 bits are 0 on 32-bit platforms.
        // so we use min_hash_len constant to handle this.
        let top7 = hash >> (MIN_HASH_LEN * 8 - 7);
        (top7 & 0x7f) as u8 // truncation
    }
}<|MERGE_RESOLUTION|>--- conflicted
+++ resolved
@@ -43,19 +43,13 @@
 
 impl Entry<(), ()> {
     // The entry is being copied to the new table, no updates are allowed on the old table.
-    const COPYING: usize = 0b001;
+    const COPYING: usize = 0b01;
 
     // The entry does not contain a value, i.e. it was deleted.
-    const TOMBSTONE: usize = 0b010;
-
-    // An entry with a value that has been copied to the new table.
-    const COPIED: usize = 0b100;
-
-    // A tombstone entry that has been 'copied' to the new table.
-    const TOMBCOPIED: usize = Entry::TOMBSTONE | Entry::COPYING;
+    const TOMBSTONE: usize = 0b10;
 
     // Mask for entry pointer, ignoring tag bits.
-    const POINTER: usize = !(Entry::COPIED | Entry::COPYING | Entry::TOMBSTONE);
+    const POINTER: usize = !(Entry::COPYING | Entry::TOMBSTONE);
 
     // Retires the entry if it's reference count is 0.
     unsafe fn try_retire_value<K, V>(entry: *mut Entry<K, V>, guard: &Guard<'_>) -> bool {
@@ -88,6 +82,10 @@
             table: AtomicPtr::new(table.raw),
             _kv: PhantomData,
         }
+    }
+
+    pub fn capacity<'guard>(&self, guard: &'guard Guard<'_>) -> usize {
+        self.root(guard).table.len
     }
 
     pub fn guard(&self) -> Guard<'_> {
@@ -148,21 +146,19 @@
 
             // found an empty entry, the entry is not the table
             if meta == meta::TOMBSTONE {
+                i += 1;
                 continue;
             }
 
             if meta == h2 {
                 let mut entry = unsafe { guard.protect(self.table.entry(i), Ordering::Acquire) };
-<<<<<<< HEAD
-
-                if entry.addr() == Entry::TOMBSTONE {
+
+                if entry.addr() & Entry::TOMBSTONE != 0 {
+                    i += 1;
                     continue;
                 }
 
-                let entry_ptr = entry.map_addr(|addr| addr & Entry::POINTER);
-=======
                 let entry_ptr = entry.mask(Entry::POINTER);
->>>>>>> 5cf7a0f6
 
                 // check for a full match
                 if unsafe { (*entry_ptr).key.borrow() } == key {
@@ -210,6 +206,7 @@
             let mut meta = unsafe { self.table.meta(i) }.load(Ordering::Acquire);
 
             if meta == meta::TOMBSTONE {
+                i += 1;
                 continue;
             }
 
@@ -227,26 +224,21 @@
                         return EntryStatus::Empty;
                     }
                     Err(found) => {
-                        if found.addr() == Entry::TOMBSTONE {
-                            continue;
-                        }
-
-                        // found a phantom entry, switch to the new table.
-                        if found.addr() == Entry::COPYING {
-                            break;
-                        }
-
                         fence(Ordering::Acquire);
                         let found_ptr = found.mask(Entry::POINTER);
 
                         // the key matches, we might be able to perform an update
-                        if unsafe { (*found_ptr).key == *key } {
+                        if found.addr() & Entry::TOMBSTONE == 0
+                            && unsafe { (*found_ptr).key == *key }
+                        {
                             match self.replace_entry(i, found, new_entry, guard) {
+                                Ok(EntryStatus::Tombstone) => {}
                                 Ok(status) => return status,
                                 Err(_) => break,
                             }
                         }
 
+                        i += 1;
                         continue;
                     }
                 }
@@ -254,20 +246,18 @@
 
             if meta == h2 {
                 let mut entry = unsafe { guard.protect(self.table.entry(i), Ordering::Acquire) };
-<<<<<<< HEAD
-
-                if entry.addr() == Entry::TOMBSTONE {
+
+                if entry.addr() & Entry::TOMBSTONE != 0 {
+                    i += 1;
                     continue;
                 }
 
-                let entry_ptr = entry.map_addr(|addr| addr & Entry::POINTER);
-=======
                 let entry_ptr = entry.mask(Entry::POINTER);
->>>>>>> 5cf7a0f6
 
                 // the key matches, we might be able to perform an update
                 if unsafe { (*entry_ptr).key == *key } {
                     match self.replace_entry(i, entry, new_entry, guard) {
+                        Ok(EntryStatus::Tombstone) => {}
                         Ok(status) => return status,
                         Err(_) => break,
                     }
@@ -279,13 +269,7 @@
 
         // went over the max probe count: trigger a resize.
         let next_table = self.get_or_alloc_next(guard);
-
-        // help along the highest priority (top-level) copy
-        let root = guard.protect(&self.root, Ordering::Acquire);
-        let root = unsafe { Table::<K, V>::from_raw(root) };
-        self.as_ref(root).help_copy(guard);
-
-        // insert into the next table
+        self.help_copy(guard);
         self.as_ref(next_table).insert_entry(new_entry, guard)
     }
 
@@ -315,13 +299,12 @@
                 // succesful update
                 Ok(_) => unsafe {
                     let entry_ptr = entry.mask(Entry::POINTER);
-
                     Entry::try_retire_value(entry_ptr, guard);
                     return Ok(EntryStatus::Value((*entry_ptr).value.assume_init_ref()));
                 },
 
                 // lost to a concurrent update or delete, retry
-                Err(found) if found.addr() == Entry::TOMBSTONE => {
+                Err(found) if found.addr() & Entry::TOMBSTONE != 0 => {
                     return Ok(EntryStatus::Tombstone);
                 }
 
@@ -330,48 +313,7 @@
                     entry = found;
                 }
             }
-<<<<<<< HEAD
-        }
-=======
-        };
-
-        let next_table = self.next_table_ref().unwrap();
-
-        // insert into the new table
-        let status = match next_table.insert_entry(new_entry, guard) {
-            // we claimed the slot before the copier
-            EntryStatus::Empty => {
-                // the entry in the old table was a tombstone and was never going to be copied,
-                // so we don't have to worry about the copy count
-                if found.addr() & Entry::TOMBCOPIED == Entry::TOMBCOPIED {
-                    return EntryStatus::Tombstone;
-                }
-
-                // mark the entry as copied
-                unsafe {
-                    self.table
-                        .entry(i)
-                        .fetch_or(Entry::COPIED, Ordering::Release)
-                };
-
-                // increment the copy count because we beat the attempted copy
-                self.try_promote(next_table.table, 1, guard);
-
-                // our insertion didn't overwrite anything in the new table, but logically,
-                // we did overwrite the value we found in the old table
-                let found_ptr = found.mask(Entry::POINTER);
-                unsafe { EntryStatus::Value((*found_ptr).value.assume_init_ref()) }
-            }
-            status => status,
-        };
-
-        // help along the top-level copy
-        let root = guard.protect(&self.root, Ordering::Acquire);
-        let root = unsafe { Table::<K, V>::from_raw(root) };
-        self.as_ref(root).help_copy(guard);
-
-        status
->>>>>>> 5cf7a0f6
+        }
     }
 
     // Update an entry with a remapping function.
@@ -403,8 +345,9 @@
 
         let mut i = h1(hash) & (self.table.len - 1);
         let probe_limit = i + log2!(self.table.len);
-
-        while i <= probe_limit {
+        let mut copying = false;
+
+        'probe: while i <= probe_limit {
             let mut meta = unsafe { self.table.meta(i) }.load(Ordering::Acquire);
 
             // found an empty entry, the key is not in this table
@@ -413,28 +356,27 @@
             }
 
             if meta == meta::TOMBSTONE {
+                i += 1;
                 continue;
             }
 
             if meta == h2 {
                 let mut entry = unsafe { guard.protect(self.table.entry(i), Ordering::Acquire) };
-<<<<<<< HEAD
-
-                if entry.addr() == Entry::TOMBSTONE {
+
+                if entry.addr() & Entry::TOMBSTONE != 0 {
+                    i += 1;
                     continue;
                 }
 
-                let entry_ptr = entry.map_addr(|addr| addr & Entry::POINTER);
-=======
                 let entry_ptr = entry.mask(Entry::POINTER);
->>>>>>> 5cf7a0f6
 
                 // the key matches, we might be able to perform an update
                 if unsafe { (*entry_ptr).key == (*update).key } {
-                    let entry = loop {
+                    loop {
                         // the entry is being copied to a new table, we have to copy it before we can update it
                         if entry.addr() & Entry::COPYING != 0 {
-                            break entry;
+                            copying = true;
+                            break 'probe;
                         }
 
                         // perform the update
@@ -459,7 +401,7 @@
                             },
 
                             // the entry got deleted
-                            Err(found) if found.addr() == Entry::TOMBSTONE => {
+                            Err(found) if found.addr() & Entry::TOMBSTONE != 0 => {
                                 return None;
                             }
 
@@ -473,21 +415,18 @@
                                 entry = found;
                             }
                         }
-                    };
-
-                    let new_table = self.next_table_ref().unwrap();
-
-                    // the entry has not been copied yet, we need to copy it
-                    if entry.addr() & Entry::COPIED == 0 {
-                        self.copy_entry(i, entry, new_table.table, guard);
-                    }
-
-                    // update the entry in the new table
-                    return new_table.update_with(update, f, guard);
+                    }
                 }
             }
 
             i += 1;
+        }
+
+        if copying {
+            // went over the max probe count: trigger a resize.
+            let next_table = self.next_table_ref().unwrap();
+            self.help_copy(guard);
+            return next_table.update_with(update, f, guard);
         }
 
         None
@@ -504,8 +443,9 @@
 
         let mut i = h1(hash) & (self.table.len - 1);
         let probe_limit = i + log2!(self.table.len);
-
-        while i <= probe_limit {
+        let mut copying = false;
+
+        'probe: while i <= probe_limit {
             let meta = unsafe { self.table.meta(i).load(Ordering::Acquire) };
 
             // encountered an empty entry, the key is not in this table
@@ -513,11 +453,18 @@
                 return None;
             }
 
+            // encountered an empty entry, the key is not in this table
+            if meta == meta::TOMBSTONE {
+                i += 1;
+                continue;
+            }
+
             if meta == h2 {
                 let mut entry = unsafe { guard.protect(self.table.entry(i), Ordering::Acquire) };
                 let entry_ptr = entry.mask(Entry::POINTER);
 
-                if entry.addr() == Entry::TOMBSTONE {
+                if entry.addr() & Entry::TOMBSTONE != 0 {
+                    i += 1;
                     continue;
                 }
 
@@ -525,28 +472,11 @@
                 if unsafe { (*entry_ptr).key.borrow() == key } {
                     let owned_key = unsafe { (*entry_ptr).key.clone() };
 
-<<<<<<< HEAD
-                    // the entry is being copied to a new table, we have to go there and delete it
-=======
-                    if deletion.is_null() {
-                        // allocate the entry that marks the key as deleted
-                        deletion = Box::into_raw(Box::new(Entry {
-                            key: owned_key,
-                            value: MaybeUninit::uninit(),
-                            link: guard.link(),
-                        }));
-
-                        deletion = deletion.set(Entry::TOMBSTONE);
-                    }
-
                     // the entry is being copied to a new table, we have to go there and
                     // delete it, or put down our deletion first
->>>>>>> 5cf7a0f6
                     if entry.addr() & Entry::COPYING != 0 {
-                        let next_table = self.next_table_ref().unwrap();
-                        // TODO: can't do this, have to finish copy before deleting
-                        self.copy_entry(i, found, next_table.table, guard);
-                        return next_table.remove(key, guard);
+                        copying = true;
+                        break;
                     }
 
                     loop {
@@ -559,6 +489,8 @@
                         ) {
                             // succesfully deleted
                             Ok(_) => unsafe {
+                                self.table.meta(i).store(meta::TOMBSTONE, Ordering::Release);
+
                                 let entry = entry.mask(Entry::POINTER);
                                 Entry::try_retire_value(entry, guard);
 
@@ -569,7 +501,8 @@
                             // also be a tombcopied entry, but we still then have to ensure it's not in
                             // the new table
                             Err(found) if found.addr() & Entry::COPYING != 0 => {
-                                break;
+                                copying = true;
+                                break 'probe;
                             }
 
                             // the entry was deleted in this table and is not marked as copied,
@@ -592,59 +525,15 @@
 
         // went over the max probe count: the key is not in this table, but it
         // might be in the new table
-        if let Some(next_table) = self.next_table_ref() {
-            next_table.help_copy(guard);
+        if copying {
+            let next_table = self.next_table_ref().unwrap();
+            self.help_copy(guard);
             return next_table.remove(key, guard);
         }
 
         return None;
     }
 
-<<<<<<< HEAD
-=======
-    fn remove_copy<'guard>(
-        &self,
-        i: usize,
-        found: *mut Entry<K, V>,
-        deletion: *mut Entry<K, V>,
-        guard: &'guard Guard<'_>,
-    ) -> Option<&'guard V> {
-        let next_table = self.next_table_ref().unwrap();
-
-        // insert our deletion into the new table
-        // TODO: this will unnecessarily overwrite existing tombstones
-        match next_table.insert_entry(deletion, guard) {
-            // if we claimed the slot before the copy, we have to update the copy count
-            EntryStatus::Empty => {
-                // the entry in the old table was a tombstone and was never going to be copied.
-                // we made sure it wasn't in the new table, but we don't have to worry about the
-                // copy count
-                if found.addr() & Entry::TOMBSTONE != 0 {
-                    return None;
-                }
-
-                // otherwise, we have to increment it
-                self.try_promote(next_table.table, 1, guard);
-
-                // mark the entry as copied
-                unsafe {
-                    self.table
-                        .entry(i)
-                        .fetch_or(Entry::COPIED, Ordering::Release)
-                };
-
-                // our insertion didn't overwrite anything in the new table, but logically,
-                // we did overwrite the value we found in the old table
-                let found_ptr = found.mask(Entry::POINTER);
-                unsafe { Some((*found_ptr).value.assume_init_ref()) }
-            }
-            // the entry was already deleted in the new table
-            EntryStatus::Tombstone => None,
-            EntryStatus::Value(value) => Some(value),
-        }
-    }
-
->>>>>>> 5cf7a0f6
     // Help along the resize operation until the old table is fully copied from.
     //
     // Note this should only be called on the root table.
@@ -683,13 +572,12 @@
                 let i = copy_start + i;
 
                 if i >= capacity {
-                    break 'claim;
+                    break;
                 }
 
                 // keep track of the entries we actually copy
-                if self.copy_index(i, next_table, guard) {
-                    copied += 1;
-                }
+                self.copy_index(i, next_table, guard);
+                copied += 1;
             }
 
             // are we done?
@@ -706,7 +594,7 @@
     // Copy the entry at the given index to the new table.
     //
     // Returns true if this thread ended up doing the copy.
-    fn copy_index(&self, i: usize, new_table: Table<K, V>, guard: &Guard<'_>) -> bool {
+    fn copy_index(&self, i: usize, new_table: Table<K, V>, guard: &Guard<'_>) {
         let entry = unsafe { self.table.entry(i).load(Ordering::Acquire) };
         self.copy_entry(i, entry, new_table, guard)
     }
@@ -720,24 +608,8 @@
         mut entry: *mut Entry<K, V>,
         new_table: Table<K, V>,
         guard: &Guard<'_>,
-    ) -> bool {
+    ) {
         loop {
-            // the entry has already been copied
-            if entry.addr() & Entry::COPIED != 0
-                // the entry was empty
-                || entry.addr() == Entry::COPYING
-                // the entry was a tombstone
-                || entry.addr() & Entry::TOMBCOPIED == Entry::TOMBCOPIED
-            {
-                return false;
-            }
-
-            // the entry is already marked as copying
-            if entry.addr() & Entry::COPYING != 0 {
-                break;
-            }
-
-            // TODO: fetch_or
             match unsafe {
                 self.table.entry(i).compare_exchange_weak(
                     entry,
@@ -749,12 +621,12 @@
                 // we created a phantom entry, there is nothing to copy
                 Ok(_) if entry.is_null() => {
                     unsafe { self.table.meta(i).store(meta::TOMBSTONE, Ordering::Release) };
-                    return true;
+                    return;
                 }
 
                 // the entry was a tombstone, there is nothing to copy
-                Ok(_) if entry.is_null() || entry.addr() & Entry::TOMBSTONE != 0 => {
-                    return true;
+                Ok(_) if entry.addr() & Entry::TOMBSTONE != 0 => {
+                    return;
                 }
 
                 // otherwise we have to copy the value
@@ -767,46 +639,23 @@
 
         entry = entry.mask(Entry::POINTER);
 
-        let copied = self.as_ref(new_table).insert_copy(entry, guard);
-
-        // mark the entry as copied
-        if copied {
-            unsafe {
-                self.table
-                    .entry(i)
-                    .fetch_or(Entry::COPIED, Ordering::Release);
-            }
-        } else {
-            // otherwise we have to decrement the reference count because either an update won
-            // the race and this entry was never in the new table, or the thread that did the copy
-            // already incremented the count. in the unlikely case that this entry was already
-            // deleted from the new table, we also have to retire.
-            unsafe { Entry::try_retire_value(entry, guard) };
-        }
-
-        return copied;
+        self.as_ref(new_table).insert_copy(entry, guard);
     }
 
     // Copy an entry into the table.
     //
     // Returns whether or not the entry was inserted directly. Any matching key found in the table is
     // considered to overwrite the copy.
-    fn insert_copy<'guard>(&self, new_entry: *mut Entry<K, V>, guard: &'guard Guard<'_>) -> bool {
+    fn insert_copy<'guard>(&self, new_entry: *mut Entry<K, V>, guard: &'guard Guard<'_>) {
         let key = unsafe { &(*new_entry.mask(Entry::POINTER)).key };
 
         let hash = self.hash(key);
-        let h2 = meta::h2(hash);
 
         let mut i = h1(hash) & (self.table.len - 1);
         let probe_limit = i + log2!(self.table.len);
 
         while i <= probe_limit {
             let mut meta = unsafe { self.table.meta(i) }.load(Ordering::Acquire);
-
-            // found a phantom entry, switch to the nested resize
-            if meta == meta::PHANTOM {
-                break;
-            }
 
             if meta == meta::EMPTY {
                 match unsafe { self.table.entry(i) }.compare_exchange(
@@ -818,45 +667,17 @@
                     // successfully claimed this entry
                     Ok(_) => {
                         // update the meta byte
-                        unsafe { self.table.meta(i).store(h2, Ordering::Release) };
-                        return true;
-                    }
-                    Err(found) => {
-                        // found a phantom entry, mark it for readers and switch to the nested resize
-                        if found.addr() == Entry::COPYING {
-                            unsafe { self.table.meta(i).store(meta::PHANTOM, Ordering::Release) };
-                            break;
-                        }
-
-                        fence(Ordering::Acquire);
-                        let found_ptr = found.mask(Entry::POINTER);
-
-                        // someone else copied the key or overwrote the old value, we're done
-                        if unsafe { (*found_ptr).key == *key } {
-                            return false;
-                        }
-
-                        continue;
-                    }
-                }
-            }
-
-            if meta == h2 {
-                let mut entry = unsafe { guard.protect(self.table.entry(i), Ordering::Acquire) };
-                let entry_ptr = entry.mask(Entry::POINTER);
-
-                // someone else copied the key or overwrote the old value, we're done
-                if unsafe { (*entry_ptr).key == *key } {
-                    return false;
+                        unsafe { self.table.meta(i).store(meta::h2(hash), Ordering::Release) };
+                        return;
+                    }
+                    Err(_) => {}
                 }
             }
 
             i += 1;
         }
 
-        // went over the max probe count: trigger a nested resize
-        let next_table = self.get_or_alloc_next(guard);
-        self.as_ref(next_table).insert_copy(new_entry, guard)
+        todo!("nested resize")
     }
 
     // Returns the hash of a key.
@@ -959,29 +780,32 @@
         };
 
         if copied == self.table.len + log2!(self.table.len) {
-            let root = self.root.load(Ordering::Acquire);
-            state.futex.store(ResizeState::COMPLETE, Ordering::Release);
-
-            // we only promote the top-level copy
-            if root == self.table.raw {
-                self.root
-                    .compare_exchange(root, next.raw, Ordering::Release, Ordering::Relaxed)
-                    .unwrap();
-
+            let root = self.root.load(Ordering::Relaxed);
+            if self.table.raw == root {
+                match self.root.compare_exchange(
+                    self.table.raw,
+                    next.raw,
+                    Ordering::Release,
+                    Ordering::Relaxed,
+                ) {
+                    Ok(_) => {
+                        // retire the old table
+                        unsafe {
+                            guard.retire(self.table.raw, |link| {
+                                let raw: *mut RawTable = link.cast();
+                                let mut table: Table<K, V> = Table::from_raw(raw);
+                                Table::dealloc(table);
+                            })
+                        };
+                    }
+                    _ => {}
+                }
+
+                state.futex.store(ResizeState::COMPLETE, Ordering::Release);
                 atomic_wait::wake_all(&state.futex);
 
-                // retire the old table
-                unsafe {
-                    guard.retire(root, |link| {
-                        let raw: *mut RawTable = link.cast();
-                        let mut table: Table<K, V> = Table::from_raw(raw);
-                        drop_entries(&mut table);
-                        Table::dealloc(table);
-                    })
-                };
-            }
-
-            return true;
+                return true;
+            }
         }
 
         false
@@ -1008,7 +832,6 @@
             continue;
         }
 
-        // tombstone entries are allocated but never copied to another table
         if entry.addr() & Entry::TOMBSTONE != 0 {
             continue;
         }
@@ -1042,9 +865,7 @@
 mod meta {
     use std::mem;
 
-    // Marks an empty entry.
     pub const EMPTY: u8 = 0x80;
-
     pub const TOMBSTONE: u8 = u8::MAX;
 
     /// Returns the top bits of the hash, used as metadata.
